wb-modbus-device-editor (1.1.1) stable; urgency=medium

<<<<<<< HEAD
  * Fix isDefined function evaluation

 -- Ekaterina Volkova <ekaterina.volkova@wirenboard.com>  Mon, 25 Mar 2024 22:09:22 +0300
=======
  * More verbose templates update

 -- Ekaterina Volkova <ekaterina.volkova@wirenboard.com>  Wed, 27 Mar 2024 12:11:24 +0300
>>>>>>> f449f293

wb-modbus-device-editor (1.1.0) stable; urgency=medium

  * Add templates downloading from github

 -- Ekaterina Volkova <ekaterina.volkova@wirenboard.com>  Wed, 20 Mar 2024 09:45:15 +0300

wb-modbus-device-editor (1.0.1) stable; urgency=medium

  * Add deb package and windows exe building at Jenkins

 -- Ekaterina Volkova <ekaterina.volkova@wirenboard.ru>  Mon, 04 Mar 2024 13:03:50 +0300

wb-modbus-device-editor (1.0.0) stable; urgency=medium

  * Add debianization, no functional changes

 -- Ekaterina Volkova <ekaterina.volkova@wirenboard.ru>  Thu, 08 Feb 2024 12:45:25 +0300<|MERGE_RESOLUTION|>--- conflicted
+++ resolved
@@ -1,14 +1,14 @@
-wb-modbus-device-editor (1.1.1) stable; urgency=medium
+wb-modbus-device-editor (1.1.2) stable; urgency=medium
 
-<<<<<<< HEAD
   * Fix isDefined function evaluation
 
  -- Ekaterina Volkova <ekaterina.volkova@wirenboard.com>  Mon, 25 Mar 2024 22:09:22 +0300
-=======
+
+wb-modbus-device-editor (1.1.1) stable; urgency=medium
+
   * More verbose templates update
 
  -- Ekaterina Volkova <ekaterina.volkova@wirenboard.com>  Wed, 27 Mar 2024 12:11:24 +0300
->>>>>>> f449f293
 
 wb-modbus-device-editor (1.1.0) stable; urgency=medium
 
