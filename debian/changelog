<<<<<<< HEAD
wb-modbus-device-editor (1.4.2) stable; urgency=medium

  * Fix lintian

 -- Nikolay Korotkiy <nikolay.korotkiy@wirenboard.com>  Fri, 04 Apr 2025 17:50:00 +0400
=======
wb-modbus-device-editor (1.4.3) stable; urgency=medium

  * Handle mdm3 template reading error

 -- Ekaterina Volkova <ekaterina.volkova@wirenboard.com>  Wed, 13 Nov 2024 15:40:03 +0300

wb-modbus-device-editor (1.4.2) stable; urgency=medium

  * Do not use templates that have parameters with the same id

 --  Ekaterina Volkova <ekaterina.volkova@wirenboard.com>  Thu, 03 Oct 2024 13:23:51 +0300
>>>>>>> 39477b7a

wb-modbus-device-editor (1.4.1) stable; urgency=medium

  * Fix parameters write

<<<<<<< HEAD
 -- Ekaterina Volkova <ekaterina.volkova@wirenboard.com>  Fri, 21 Jun 2024 15:57:25 +0300
=======
 --  Ekaterina Volkova <ekaterina.volkova@wirenboard.com>  Fri, 21 Jun 2024 15:57:25 +0300
>>>>>>> 39477b7a

wb-modbus-device-editor (1.4.0) stable; urgency=medium

  * Add TCP and RTU over TCP connection modes

 -- Ekaterina Volkova <ekaterina.volkova@wirenboard.ru>  Wed, 22 May 2024 14:28:55 +0300

wb-modbus-device-editor (1.3.0) stable; urgency=medium

  * Add appimage build

 -- Ekaterina Volkova <ekaterina.volkova@wirenboard.com>  Mon, 20 May 2024 17:39:52 +0300

wb-modbus-device-editor (1.2.5) stable; urgency=medium

  * Remove filer on tar unpacking

 -- Ekaterina Volkova <ekaterina.volkova@wirenboard.com>  Tue, 07 May 2024 12:08:23 +0300

wb-modbus-device-editor (1.2.4) stable; urgency=medium

  * Fix pyserial dependence

 -- Ekaterina Volkova <ekaterina.volkova@wirenboard.com>  Fri, 03 May 2024 10:38:41 +0300

wb-modbus-device-editor (1.2.3) stable; urgency=medium

  * Increase window size, no functional changes

 -- Ekaterina Volkova <ekaterina.volkova@wirenboard.com>  Thu, 02 May 2024 13:06:02 +0300

wb-modbus-device-editor (1.2.2) stable; urgency=medium

  * Fix loading templates freeze
  * Fix compatibility with python3.9

 -- Ekaterina Volkova <ekaterina.volkova@wirenboard.com>  Wed, 17 Apr 2024 19:59:37 +0300

wb-modbus-device-editor (1.2.1) stable; urgency=medium

  * Publish Windows binaries to GitHub, no functional changes

 -- Nikita Maslov <nikita.maslov@wirenboard.com>  Tue, 09 Apr 2024 16:04:24 +0500

wb-modbus-device-editor (1.2.0) stable; urgency=medium

  * Fix interface freeze

 -- Ekaterina Volkova <ekaterina.volkova@wirenboard.com>  Tue, 02 Apr 2024 12:02:36 +0300

wb-modbus-device-editor (1.1.4) stable; urgency=medium

  * Fix isDefined function evaluation

 -- Ekaterina Volkova <ekaterina.volkova@wirenboard.com>  Mon, 25 Mar 2024 22:09:22 +0300

wb-modbus-device-editor (1.1.3) stable; urgency=medium

  * Fix Windows Defender alerts

 -- Ekaterina Volkova <ekaterina.volkova@wirenboard.com>  Mon, 01 Apr 2024 17:30:32 +0300

wb-modbus-device-editor (1.1.2) stable; urgency=medium

  * Follow the XDG spec

 -- Nikolay Korotkiy <nikolay.korotkiy@wirenboard.com>  Wed, 27 Mar 2024 20:50:00 +0400

wb-modbus-device-editor (1.1.1) stable; urgency=medium

  * More verbose templates update

 -- Ekaterina Volkova <ekaterina.volkova@wirenboard.com>  Wed, 27 Mar 2024 12:11:24 +0300

wb-modbus-device-editor (1.1.0) stable; urgency=medium

  * Add templates downloading from github

 -- Ekaterina Volkova <ekaterina.volkova@wirenboard.com>  Wed, 20 Mar 2024 09:45:15 +0300

wb-modbus-device-editor (1.0.1) stable; urgency=medium

  * Add deb package and windows exe building at Jenkins

 -- Ekaterina Volkova <ekaterina.volkova@wirenboard.ru>  Mon, 04 Mar 2024 13:03:50 +0300

wb-modbus-device-editor (1.0.0) stable; urgency=medium

  * Add debianization, no functional changes

 -- Ekaterina Volkova <ekaterina.volkova@wirenboard.ru>  Thu, 08 Feb 2024 12:45:25 +0300<|MERGE_RESOLUTION|>--- conflicted
+++ resolved
@@ -1,10 +1,9 @@
-<<<<<<< HEAD
-wb-modbus-device-editor (1.4.2) stable; urgency=medium
+wb-modbus-device-editor (1.4.4) stable; urgency=medium
 
   * Fix lintian
 
  -- Nikolay Korotkiy <nikolay.korotkiy@wirenboard.com>  Fri, 04 Apr 2025 17:50:00 +0400
-=======
+
 wb-modbus-device-editor (1.4.3) stable; urgency=medium
 
   * Handle mdm3 template reading error
@@ -15,18 +14,13 @@
 
   * Do not use templates that have parameters with the same id
 
- --  Ekaterina Volkova <ekaterina.volkova@wirenboard.com>  Thu, 03 Oct 2024 13:23:51 +0300
->>>>>>> 39477b7a
+ -- Ekaterina Volkova <ekaterina.volkova@wirenboard.com>  Thu, 03 Oct 2024 13:23:51 +0300
 
 wb-modbus-device-editor (1.4.1) stable; urgency=medium
 
   * Fix parameters write
 
-<<<<<<< HEAD
  -- Ekaterina Volkova <ekaterina.volkova@wirenboard.com>  Fri, 21 Jun 2024 15:57:25 +0300
-=======
- --  Ekaterina Volkova <ekaterina.volkova@wirenboard.com>  Fri, 21 Jun 2024 15:57:25 +0300
->>>>>>> 39477b7a
 
 wb-modbus-device-editor (1.4.0) stable; urgency=medium
 
